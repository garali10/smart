.my-applications-container {
  max-width: 1200px;
  margin: 40px auto;
  padding: 0 20px;
}

.my-applications-container h1 {
  color: #333;
  margin-bottom: 30px;
  font-size: 32px;
  font-weight: 600;
  text-align: center;
  position: relative;
  padding-bottom: 15px;
}

.my-applications-container h1:after {
  content: '';
  position: absolute;
  bottom: 0;
  left: 50%;
  transform: translateX(-50%);
  width: 80px;
  height: 3px;
  background-color: #800000;
}

.loading, 
.error-message,
.no-applications {
  text-align: center;
  padding: 40px 20px;
  background-color: #f9f9f9;
  border-radius: 8px;
  margin: 30px 0;
}

.loading {
  color: #666;
  font-size: 18px;
}

.error-message {
  color: #dc3545;
  font-weight: 500;
}

.no-applications p {
  color: #666;
  font-size: 18px;
  margin-bottom: 20px;
}

.browse-jobs-link {
  display: inline-block;
  padding: 12px 25px;
  background-color: #800000;
  color: white;
  text-decoration: none;
  border-radius: 6px;
  font-weight: 600;
  transition: background-color 0.3s;
}

.browse-jobs-link:hover {
  background-color: #660000;
  color: white;
  text-decoration: none;
}

.applications-list {
  display: grid;
  grid-template-columns: repeat(3, 1fr);
  gap: 1.5rem;
  margin-top: 2rem;
  width: 100%;
}

.application-card {
  background: #fff;
  border-radius: 8px;
  box-shadow: 0 2px 10px rgba(0, 0, 0, 0.1);
  overflow: hidden;
  transition: transform 0.3s ease, box-shadow 0.3s ease;
  display: flex;
  flex-direction: column;
  width: 100%;
  height: 100%;
}

.application-card:hover {
  transform: translateY(-5px);
  box-shadow: 0 4px 15px rgba(0, 0, 0, 0.15);
}

.application-header {
  margin-bottom: 16px;
}

.header-main {
  display: flex;
  justify-content: space-between;
  align-items: flex-start;
  margin-bottom: 10px;
}

.job-title {
  font-size: 18px;
  font-weight: 600;
  color: #2d3748;
  margin: 0 0 8px 0;
  line-height: 1.4;
}

.job-details {
  display: flex;
  flex-direction: column;
  gap: 4px;
  margin-bottom: 12px;
  font-size: 14px;
  color: #4a5568;
}

.company {
  display: block;
  font-weight: 500;
<<<<<<< HEAD
  font-size: 14px;
  color: #4a5568;
  margin-bottom: 4px;
=======
  background: transparent;
  border: none;
  box-shadow: none;
  padding: 0;
  margin: 0;
  display: inline;
  color: #4a5568;
}

.department {
  font-weight: 500;
  background: transparent;
  border: none;
  box-shadow: none;
  padding: 0;
  margin: 0;
  display: inline;
  color: #4a5568;
}

/* Remove any cloud-like styling that might be present */
.job-details span {
  display: inline-flex;
  align-items: center;
  margin-right: 8px;
>>>>>>> 9f48484c
}

.location, .salary {
  display: flex;
  align-items: center;
  gap: 4px;
  font-size: 16px;
}

.application-meta {
  display: flex;
  flex-direction: column;
  margin-bottom: 12px;
  gap: 8px;
  font-size: 14px;
}

.meta-item {
  display: flex;
  align-items: center;
  gap: 8px;
}

.meta-label {
  font-weight: 500;
  color: #4a5568;
  width: 65px;
}

.meta-value {
  color: #4a5568;
}

.resume-link {
  color: #3182ce;
  text-decoration: none;
  font-weight: 500;
  transition: color 0.2s;
}

.resume-link:hover {
  color: #2c5282;
  text-decoration: underline;
}

.notification-banner {
  margin-top: auto;
  padding: 10px 12px;
  border-radius: 4px;
  font-size: 12px;
  line-height: 1.4;
  border-left: 3px solid;
  background-color: #f0fff4;
  color: #276749;
}

.notification-banner.joined {
  background-color: #f0fff4;
  border-left-color: #38a169;
}

.notification-banner.rejected {
  background-color: #fff5f5;
  border-left-color: #e53e3e;
  color: #c53030;
}

.application-details {
  margin-bottom: 20px;
}

.detail-item {
  margin-bottom: 10px;
  display: flex;
}

.label {
  font-weight: 600;
  color: #666;
  width: 100px;
  flex-shrink: 0;
}

.value {
  color: #333;
}

.application-actions {
  display: flex;
  justify-content: center;
  margin-top: 20px;
  padding-top: 15px;
  border-top: 1px solid #eee;
}

.view-resume-link,
.view-job-link {
  padding: 8px 16px;
  border-radius: 4px;
  font-weight: 500;
  font-size: 13px;
  text-decoration: none;
  transition: all 0.2s ease;
}

.view-resume-link {
  background-color: #f8f9fa;
  color: #495057;
  border: 1px solid #ddd;
}

.view-resume-link:hover {
  background-color: #e9ecef;
  color: #212529;
  text-decoration: none;
}

.view-job-link {
  background-color: #800000;
  color: white;
}

.view-job-link:hover {
  background-color: #660000;
  color: white;
  text-decoration: none;
}

.auth-required {
  text-align: center;
  padding: 60px 20px;
  background-color: #f9f9f9;
  border-radius: 8px;
  margin: 50px auto;
  max-width: 600px;
}

.auth-required h2 {
  color: #333;
  margin-bottom: 15px;
  font-size: 24px;
}

.auth-required p {
  color: #666;
  margin-bottom: 25px;
  font-size: 16px;
}

.login-link {
  display: inline-block;
  padding: 10px 25px;
  background-color: #800000;
  color: white;
  text-decoration: none;
  border-radius: 6px;
  font-weight: 600;
  transition: background-color 0.3s;
}

.login-link:hover {
  background-color: #660000;
  color: white;
  text-decoration: none;
}

@media (max-width: 992px) {
  .applications-list {
    grid-template-columns: repeat(2, 1fr);
  }
}

@media (max-width: 768px) {
  .applications-list {
    grid-template-columns: 1fr;
  }
  
  .my-applications-container h1 {
    font-size: 28px;
  }
}

.my-applications {
  padding: 3rem;
  max-width: 1400px;
  margin: 0 auto;
  background-color: #f8fafc;
  min-height: 100vh;
}

.my-applications h2 {
  color: #1e293b;
  margin-bottom: 2.5rem;
  text-align: center;
  font-size: 2.5rem;
  font-weight: 700;
  position: relative;
}

.my-applications h2:after {
  content: '';
  position: absolute;
  bottom: -10px;
  left: 50%;
  transform: translateX(-50%);
  width: 60px;
  height: 4px;
  background: linear-gradient(90deg, #3b82f6, #2563eb);
  border-radius: 2px;
}

.application-image {
  position: relative;
  height: 180px;
  background-color: #f1f5f9;
  overflow: hidden;
}

.application-image img {
  width: 100%;
  height: 100%;
  object-fit: cover;
  transition: transform 0.5s ease;
}

.application-image:hover img {
  transform: scale(1.05);
}

.application-type-badge {
  position: absolute;
  top: 1rem;
  right: 1rem;
  padding: 0.5rem 1rem;
  background: rgba(255, 255, 255, 0.95);
  backdrop-filter: blur(4px);
  border-radius: 20px;
  font-size: 0.875rem;
  font-weight: 500;
  color: #2563eb;
  box-shadow: 0 2px 4px rgba(0, 0, 0, 0.1);
  text-transform: capitalize;
}

/* Add loading state for images */
.application-image.loading {
  background: linear-gradient(90deg, #f0f0f0 25%, #e0e0e0 50%, #f0f0f0 75%);
  background-size: 200% 100%;
  animation: loading 1.5s infinite;
}

@keyframes loading {
  0% {
    background-position: 200% 0;
  }
  100% {
    background-position: -200% 0;
  }
}

.application-content {
  padding: 16px;
  flex: 1;
  display: flex;
  flex-direction: column;
}

.application-footer {
  margin-top: 1.5rem;
  padding-top: 1rem;
  border-top: 1px solid #e2e8f0;
}

.no-applications {
  text-align: center;
  padding: 4rem 2rem;
  background: white;
  border-radius: 16px;
  box-shadow: 0 4px 6px -1px rgba(0, 0, 0, 0.1);
}

.no-applications p {
  color: #64748b;
  font-size: 1.1rem;
  margin-bottom: 1.5rem;
}

.browse-jobs-link {
  display: inline-block;
  padding: 0.75rem 2rem;
  background: linear-gradient(90deg, #3b82f6, #2563eb);
  color: white;
  border-radius: 8px;
  text-decoration: none;
  font-weight: 500;
  transition: all 0.3s ease;
}

.browse-jobs-link:hover {
  background: linear-gradient(90deg, #2563eb, #1d4ed8);
  transform: translateY(-2px);
  box-shadow: 0 4px 12px rgba(37, 99, 235, 0.2);
}

.applications-loading {
  text-align: center;
  padding: 4rem 2rem;
}

.spinner {
  border: 4px solid #e2e8f0;
  border-top: 4px solid #2563eb;
  border-radius: 50%;
  width: 50px;
  height: 50px;
  animation: spin 1s linear infinite;
  margin: 0 auto 1.5rem;
}

@keyframes spin {
  0% { transform: rotate(0deg); }
  100% { transform: rotate(360deg); }
}

.applications-error {
  text-align: center;
  padding: 2rem;
  background: #fee2e2;
  border-radius: 12px;
  color: #991b1b;
}

.retry-button {
  margin-top: 1rem;
  padding: 0.75rem 2rem;
  background-color: #dc2626;
  color: white;
  border: none;
  border-radius: 6px;
  font-weight: 500;
  cursor: pointer;
  transition: background-color 0.2s;
}

.retry-button:hover {
  background-color: #b91c1c;
}

/* Loading Skeleton Animation */
@keyframes shimmer {
  0% {
    background-position: -1000px 0;
  }
  100% {
    background-position: 1000px 0;
  }
}

.loading .application-image {
  background: linear-gradient(90deg, #f0f0f0 25%, #e0e0e0 50%, #f0f0f0 75%);
  background-size: 1000px 100%;
  animation: shimmer 2s infinite;
}

/* Hover Effects */
.application-card .meta-item i,
.application-card .company-info i {
  transition: transform 0.2s ease;
}

.application-card:hover .meta-item i,
.application-card:hover .company-info i {
  transform: scale(1.2);
}

/* Custom Scrollbar */
.my-applications {
  scrollbar-width: thin;
  scrollbar-color: #cbd5e1 #f1f5f9;
}

.my-applications::-webkit-scrollbar {
  width: 8px;
}

.my-applications::-webkit-scrollbar-track {
  background: #f1f5f9;
}

.my-applications::-webkit-scrollbar-thumb {
  background-color: #cbd5e1;
  border-radius: 4px;
}

.my-applications::-webkit-scrollbar-thumb:hover {
  background-color: #94a3b8;
}

/* Add highlight styling for the application card when opened via notification */
.highlighted-application {
  border: 2px solid #457b8c !important;
  box-shadow: 0 0 20px rgba(69, 123, 140, 0.4) !important;
  position: relative;
  z-index: 10;
}

/* Single application view when coming from notification */
.applications-list.single-application {
  display: flex;
  justify-content: center;
  align-items: center;
}

.applications-list.single-application .application-card {
  width: 90%;
  max-width: 800px;
  margin: 0 auto;
}

.applications-list.single-application .application-image {
  height: 300px;
}

.applications-list.single-application .job-title {
  font-size: 24px;
}

.applications-list.single-application .company {
  font-size: 18px;
  margin-bottom: 8px;
}

.applications-list.single-application .application-content {
  padding: 24px;
}

.applications-list.single-application .meta-item {
  font-size: 16px;
  margin-bottom: 8px;
}

.applications-header {
  display: flex;
  justify-content: space-between;
  align-items: center;
  margin-bottom: 2rem;
  position: relative;
}

.header-title-container {
  width: 100%;
  text-align: center;
  position: relative;
}

.view-all-button {
  background-color: #f8f9fa;
  color: #457b8c;
  border: 1px solid #d1e7ed;
  border-radius: 50%;
  width: 30px;
  height: 30px;
  padding: 0;
  font-weight: 500;
  font-size: 16px;
  cursor: pointer;
  transition: all 0.3s ease;
  display: flex;
  justify-content: center;
  align-items: center;
  position: absolute;
  right: 0;
  top: 10px;
}

.view-all-button:hover {
  background-color: #e9f5f8;
  color: #2c5c68;
  transform: translateY(-1px);
  box-shadow: 0 1px 3px rgba(0, 0, 0, 0.1);
}

.extra-highlight {
  animation: pulse-highlight 2s ease-in-out !important;
  transform: scale(1.03) !important;
  box-shadow: 0 0 30px rgba(69, 123, 140, 0.8) !important;
  z-index: 10 !important;
}

@keyframes pulse-highlight {
  0% { box-shadow: 0 0 20px rgba(69, 123, 140, 0.6); }
  50% { box-shadow: 0 0 35px rgba(69, 123, 140, 1); }
  100% { box-shadow: 0 0 20px rgba(69, 123, 140, 0.6); }
}

.status-badge {
  position: absolute;
  top: 10px;
  right: 10px;
  font-size: 12px;
  padding: 4px 8px;
  border-radius: 12px;
  background-color: white;
  display: flex;
  align-items: center;
  gap: 4px;
}

.status-joined {
  color: #38a169;
}

.status-pending {
  color: #d97706;
}

.status-rejected {
  color: #e53e3e;
} <|MERGE_RESOLUTION|>--- conflicted
+++ resolved
@@ -124,11 +124,7 @@
 .company {
   display: block;
   font-weight: 500;
-<<<<<<< HEAD
-  font-size: 14px;
-  color: #4a5568;
-  margin-bottom: 4px;
-=======
+
   background: transparent;
   border: none;
   box-shadow: none;
@@ -154,7 +150,7 @@
   display: inline-flex;
   align-items: center;
   margin-right: 8px;
->>>>>>> 9f48484c
+
 }
 
 .location, .salary {
